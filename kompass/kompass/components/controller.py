from typing import Optional, Union, List, Dict, Any
import time
from attrs import define, field
from queue import Queue, Empty
import numpy as np
from ..utils import StrEnum

from rclpy.logging import get_logger
from rclpy.callback_groups import MutuallyExclusiveCallbackGroup

# ROS MSGS
from nav_msgs.msg import Path
from sensor_msgs.msg import PointCloud2
from geometry_msgs.msg import Twist, PoseStamped

# KOMPASS
from kompass_core.models import Robot, RobotCtrlLimits, RobotState
from kompass_core.datatypes import LaserScanData, PointCloudData, Bbox2D
from kompass_core.utils.geometry import from_euler_to_quaternion
from kompass_core.control import (
    ControlClasses,
    ControlConfigClasses,
    ControllersID,
    ControllerType,
)

# KOMPASS MSGS/SRVS/ACTIONS
import kompass_interfaces.msg as kompass_msgs
from kompass_interfaces.srv import StopVisionTracking
from kompass_interfaces.action import ControlPath, TrackVisionTarget

from ..config import BaseValidators, ComponentConfig, ComponentRunType

# KOMPASS ROS
from .ros import (
    Topic,
    update_topics,
)
from ..utils import component_action
from ..callbacks import PointCloudCallback

# KOMPASS MSGS/SRVS/ACTIONS
from .component import Component, TFListener
from .utils import init_twist_array_msg
from .defaults import (
    controller_allowed_inputs,
    controller_allowed_outputs,
    controller_default_inputs,
    controller_default_outputs,
    TopicsKeys,
)

from kompass_core import set_logging_level

set_logging_level("DEBUG")


class CmdPublishType(StrEnum):
    """
    Control command publishing method:

    ```{list-table}
    :widths: 20 70
    :header-rows: 1

    * - Value
      - Description

    * - **TWIST_SEQUENCE (Literal "Sequence")**
      - the controller publishes a Twist message in the same thread running the control algorithm. If a series of commands is computed (up to the control horizon), the controller publishes the commands one by one before running the control algorithm again

    * - **TWIST_PARALLEL (Literal "Parallel")**
      - the controller handles publishing a Twist message in a new thread. If a series of commands is computed (up to the control horizon), the controller publishes the commands one by one in parallel while running the control algorithm again

    * - **TWIST_ARRAY (Literal "Array")**
      - the controller publishes a TwistArray msg of all the computed control commands (up to the control horizon)
    ```

    """

    TWIST_SEQUENCE = "Sequence"
    TWIST_PARALLEL = "Parallel"
    TWIST_ARRAY = "Array"


class ControllerMode(StrEnum):
    PATH_FOLLOWER = "path_follower"
    VISION_FOLLOWER = "vision_object_follower"


@define
class ControllerConfig(ComponentConfig):
    """
    Controller component configuration parameters

    ```{list-table}
    :widths: 10 20 70
    :header-rows: 1

    * - Name
      - Type, Default
      - Description

    * - **algorithm**
      - `ControllersID| str`, `DWA`
      - Algorithm used to compute the control command

    * - **control_time_step**
      - `float`, `0.1`
      - Time step in MPC-like controllers (s)

    * - **debug**
      - `bool`, `False`
      - Turn on debug mode to published additional data for visualization

    * - **use_direct_sensor**
      - `bool`, `False`
      - To used direct sensor information, otherwise the node subscriber to a local map

    * - **ctrl_publish_type**
      - `CmdPublishType | str`, `TWIST_ARRAY`
      - How to publish the control commands
    ```
    """

    algorithm: Union[ControllersID, str] = field(
        default=ControllersID.DWA,
        converter=lambda value: ControllersID(value)
        if isinstance(value, str)
        else value,
    )
    control_time_step: float = field(
        default=0.1, validator=BaseValidators.in_range(min_value=1e-9, max_value=1e9)
    )  # Time step between two control commands
    debug: bool = field(
        default=False
    )  # Turn on debug mode -> published additional data visualization
    use_direct_sensor: bool = field(default=False)
    ctrl_publish_type: Union[str, CmdPublishType] = field(
        default=CmdPublishType.TWIST_ARRAY,
        converter=lambda value: CmdPublishType(value)
        if isinstance(value, str)
        else value,
    )
    _mode: Union[str, ControllerMode] = field(
        default=ControllerMode.PATH_FOLLOWER,
        converter=lambda value: ControllerMode(value)
        if isinstance(value, str)
        else value,
    )


class Controller(Component):
    """
    Controller component used for path tracking and control around dynamic obstacles during navigation.


    ## Inputs:
    ```{list-table}
    :widths: 10 40 10 40
    :header-rows: 1
    * - Key Name
      - Allowed Types
      - Number
      - Default

    * - plan
      - [`nav_msgs.msg.Path`](http://docs.ros.org/en/noetic/api/nav_msgs/html/msg/Path.html)
      - 1
      - `Topic(name="/plan", msg_type="Path")`

    * - location
      - [`nav_msgs.msg.Odometry`](https://docs.ros.org/en/noetic/api/nav_msgs/html/msg/Odometry.html), [`geometry_msgs.msg.PoseStamped`](http://docs.ros.org/en/jade/api/geometry_msgs/html/msg/PoseStamped.html), [`geometry_msgs.msg.Pose`](http://docs.ros.org/en/jade/api/geometry_msgs/html/msg/Pose.html)
      - 1
      - `Topic(name="/odom", msg_type="Odometry")`

    * - sensor_data
      - [`sensor_msgs.msg.LaserScan`](https://docs.ros.org/en/noetic/api/sensor_msgs/html/msg/LaserScan.html), [`sensor_msgs.msg.PointCloud2`](http://docs.ros.org/en/noetic/api/sensor_msgs/html/msg/PointCloud2.html)
      - 1
      - `Topic(name="/scan", msg_type="LaserScan")`

    * - local_map
      - [`nav_msgs.msg.OccupancyGrid`](http://docs.ros.org/en/noetic/api/nav_msgs/html/msg/OccupancyGrid.html)
      - 1
      - `Topic(name="/local_map/occupancy_layer", msg_type="OccupancyGrid")`

    * - vision_tracking
      - [`automatika_embodied_agents.msg.Trackings`](https://github.com/automatika-robotics/ros-agents/tree/main/agents_interfaces/msg), [`automatika_embodied_agents.msg.Detections2D`](https://github.com/automatika-robotics/ros-agents/tree/main/agents_interfaces/msg)
      - 1
      - `Topic(name="/trackings", msg_type="Trackings")`
    ```

    ## Outputs:

    ```{list-table}
    :widths: 10 40 10 40
    :header-rows: 1
    * - Key Name
      - Allowed Types
      - Number
      - Default

    * - command
      - [`geometry_msgs.msg.Twist`](http://docs.ros.org/en/noetic/api/geometry_msgs/html/msg/Twist.html)
      - 1
      - ```Topic(name="/control", msg_type="Twist")```
    * - multi_command
      - [`kompass_interfaces.msg.TwistArray`](https://github.com/automatika-robotics/kompass/tree/main/kompass_interfaces/msg)
      - 1
      - ```Topic(name="/control_list", msg_type="TwistArray")```
    * - interpolation
      - [`nav_msgs.msg.Path`](http://docs.ros.org/en/noetic/api/nav_msgs/html/msg/Path.html)
      - 1
      - ```Topic(name="/interpolated_path", msg_type="Path")```
    * - local_plan
      - [`nav_msgs.msg.Path`](http://docs.ros.org/en/noetic/api/nav_msgs/html/msg/Path.html)
      - 1
      - ```Topic(name="/local_path", msg_type="Path")```
    * - tracked_point
      - [`nav_msgs.msg.Odometry`](https://docs.ros.org/en/noetic/api/nav_msgs/html/msg/Odometry.html), [`geometry_msgs.msg.PoseStamped`](http://docs.ros.org/en/jade/api/geometry_msgs/html/msg/PoseStamped.html), [`geometry_msgs.msg.Pose`](http://docs.ros.org/en/jade/api/geometry_msgs/html/msg/Pose.html)[`automatika_embodied_agents.msg.Detection2D`](https://github.com/automatika-robotics/ros-agents/tree/main/agents_interfaces/msg)
      - 1
      - ```Topic(name="/tracked_point", msg_type="PoseStamped")```
    ```

    ## Available Run Types:
    Set from ControllerConfig class or directly from Controller 'run_type' property.

    - *TIMED*: Compute a new control command periodically if all inputs are available.
    - *ACTIONSERVER*: Offers a ControlPath ROS action and continuously computes a new control once an action request is received until goal point is reached

    ## Usage Example:
    ```python
    from kompass.components import ControllerConfig, Controller
    from kompass.topic import Topic

    # Setup custom configuration
    my_config = ControllerConfig(loop_rate=10.0)

    # Init a controller object
    my_controller = Controller(component_name="controller", config=my_config)

    # Change an input
    my_controller.inputs(plan=Topic(name='/global_path', msg_type='Path'))

    # Change run type (default "Timed")
    my_controller.run_type = "ActionServer"

    # Change plugin
    my_controller.plugin = 'DWA'
    ```
    """

    def __init__(
        self,
        *,
        component_name: str,
        config_file: Optional[str] = None,
        config: Optional[ControllerConfig] = None,
        inputs: Optional[Dict[TopicsKeys, Topic]] = None,
        outputs: Optional[Dict[TopicsKeys, Topic]] = None,
        **kwargs,
    ) -> None:
        self.config: ControllerConfig = config or ControllerConfig()

        # Update defaults from custom topics if provided
        in_topics = (
            update_topics(controller_default_inputs, **inputs)
            if inputs
            else controller_default_inputs
        )
        out_topics = (
            update_topics(controller_default_outputs, **outputs)
            if outputs
            else controller_default_outputs
        )

        super().__init__(
            config=self.config,
            config_file=config_file,
            inputs=in_topics,
            outputs=out_topics,
            allowed_inputs=controller_allowed_inputs,
            allowed_outputs=controller_allowed_outputs,
            component_name=component_name,
            allowed_run_types=[ComponentRunType.TIMED, ComponentRunType.ACTION_SERVER],
            **kwargs,
        )

        # Set action type
        self.action_type = ControlPath

    def custom_on_activate(self):
        """
        Component custom activation method to add activation based on the control mode
        """
        if (
            self.config._mode == ControllerMode.VISION_FOLLOWER
            and not self.get_in_topic(TopicsKeys.VISION_DETECTIONS)
        ):
            # Vision mode is set but the trackings topic is not provided
            raise AttributeError(
                f"Cannot use Vision Follower in {self.node_name} component without setting the 'TopicsKeys.VISION_DETECTIONS' input"
            )

        elif self.config._mode == ControllerMode.VISION_FOLLOWER:
            self._activate_vision_mode()
        else:
            self._activate_follower_mode()

    def create_all_action_servers(self):
        pass

    def custom_create_all_action_servers(self):
        super().create_all_action_servers()

    def create_all_subscribers(self):
        pass

    def custom_create_all_subscribers(self):
        """
        Overrides BaseComponent create_all_subscribers to implement controller mode change
        """
        self.get_logger().info("STARTING ALL SUBSCRIBERS")
        self.callbacks = {
            input.name: input.msg_type.callback(input, node_name=self.node_name)
            for input in self.in_topics
        }
        # Create subscribers
        for callback in self.callbacks.values():
            # In path follower mode -> skip all vision inputs
            if (
                self.config._mode == ControllerMode.PATH_FOLLOWER
                and callback.input_topic.name in self.__vision_mode_inputs()
            ):
                # skip
                continue

            # In vision follower mode skip the plan
            elif (
                self.config._mode == ControllerMode.VISION_FOLLOWER
                and callback.input_topic.name
                == self.in_topic_name(TopicsKeys.GLOBAL_PLAN)
            ):
                # skip
                continue

            # Skip map is using direct sensor data
            if (
                self.config.use_direct_sensor
                and callback.input_topic.name
                == self.in_topic_name(TopicsKeys.LOCAL_MAP)
            ):
                # skip local map for direct sensor
                continue
            # Skip sensor data if using map
            elif (
                not self.config.use_direct_sensor
                and callback.input_topic.name
                == self.in_topic_name(TopicsKeys.SPATIAL_SENSOR)
            ):
                # skip direct sensor
                continue

            callback.set_node_name(self.node_name)
            callback.set_subscriber(self._add_ros_subscriber(callback))
        # attach on_callback methods
        self._attach_callbacks()

    def create_all_timers(self):
        """Overrides create_all_timers from BaseComponent to add timers for commands execution and tracking publishing"""
        super().create_all_timers()

        # Create timer for publishing commands if parallel publishing is enabled
        if self.config.ctrl_publish_type == CmdPublishType.TWIST_PARALLEL:
            self.get_logger().debug(
                f"Creating execution timer with step: {self.config.control_time_step}"
            )
            self.__cmd_execution_timer = self.create_timer(
                self.config.control_time_step,
                self._cmds_publishing_callback,
                callback_group=MutuallyExclusiveCallbackGroup(),
            )

        # Create timer to publish additional control tracking info
        self.__info_publishing_timer = self.create_timer(
            1 / self.config.loop_rate,
            self._info_publishing_callback,
            callback_group=MutuallyExclusiveCallbackGroup(),
        )

    def destroy_all_timers(self):
        """Overrides destroy_all_timers from BaseComponent to destroy the timers for commands execution and tracking publishing"""
        super().destroy_all_timers()
        # Destroy execution timer/rate
        if self.config.ctrl_publish_type == CmdPublishType.TWIST_PARALLEL:
            self.destroy_timer(self.__cmd_execution_timer)

        self.destroy_timer(self.__info_publishing_timer)

    def create_all_services(self):
        """
        Creates all node services
        """
        if self.config._mode == ControllerMode.VISION_FOLLOWER:
            self.__vision_tracking_srv = self.create_service(
                StopVisionTracking,
                f"{self.node_name}/end_vision_tracking",
                self._end_vision_tracking_srv_callback,
            )
        super().create_all_services()

    def destroy_all_services(self):
        """
        Destroys all node services
        """
        if self.config._mode == ControllerMode.VISION_FOLLOWER:
            self.destroy_service(self.__vision_tracking_srv)
        super().destroy_all_services()

    def _cmds_publishing_callback(self):
        """Commands execution timer callback"""
        # If end is reached do not publish new command
        if self.__reached_end:
            self.get_logger().debug("End of action reached -> Not executing commands")
            self._cmds_queue.queue.clear()
            return

        try:
            cmd = self._cmds_queue.get_nowait()
        except Empty:
            self.get_logger().debug("No command to execute")
            return

        # create a publish one twist message
        _cmd_vel = Twist()
        _cmd_vel.linear.x = cmd[0]
        _cmd_vel.linear.y = cmd[1]
        _cmd_vel.angular.z = cmd[2]
        self.get_publisher(TopicsKeys.INTERMEDIATE_CMD).publish(_cmd_vel)

    def _info_publishing_callback(self):
        """Tracking publishing timer callback"""
        # Publish tracked point on the global path
        if self.tracked_point is not None:
            self.get_publisher(TopicsKeys.TRACKED_POINT).publish(
                self.tracked_point,
                frame_id=self.config.frames.world,
                time_stamp=self.get_ros_time(),
            )
        # Publish local plan
        if self.local_plan:
            self.get_publisher(TopicsKeys.LOCAL_PLAN).publish(
                self.local_plan,
                frame_id=self.config.frames.world,
                time_stamp=self.get_ros_time(),
            )

        if not self.config.debug:
            return

        # PUBLISH DEBUG DATA
        # Publish interpolated path
        if self.interpolated_path:
            self.get_publisher(TopicsKeys.INTERPOLATED_PATH).publish(
                self.interpolated_path,
                frame_id=self.config.frames.world,
                time_stamp=self.get_ros_time(),
            )

        debug_paths = self.local_plan_debug
        if debug_paths:
            self.get_publisher(TopicsKeys.PATH_SAMPLES).publish(
                debug_paths,
                frame_id=self.config.frames.world,
                time_stamp=self.get_ros_time(),
            )
            self.get_logger().warn("Sleeping for 10seconds to plot in debug mode")
            time.sleep(10.0)

    @property
    def tracked_point(self) -> Optional[np.ndarray]:
        """
        Getter of tracked pose on the reference path if a path is set to the controller

        :return: _description_
        :rtype: StrEnum
        """
        if not self.__path_controller:
            return None

        tracked_state: Optional[RobotState] = self.__path_controller.tracked_state

        if not tracked_state:
            return None

        position = [tracked_state.x, tracked_state.y, 0.0]
        orientation = from_euler_to_quaternion(
            yaw=tracked_state.yaw, pitch=0.0, roll=0.0
        )
        position.extend(orientation)
        return np.array(position)

    @property
    def local_plan(self) -> Optional[Path]:
        """
        Getter of controller local plan

        :return: _description_
        :rtype: StrEnum
        """
        # NOTE: For now only DWA provides a local plan
        if self.algorithm != ControllersID.DWA or not self.__path_controller:
            return None

        kompass_cpp_path = self.__path_controller.optimal_path()
        if not kompass_cpp_path:
            return None

        ros_path = Path()
        parsed_points = []

        for point_x, point_y in zip(kompass_cpp_path.x, kompass_cpp_path.y):
            ros_point = PoseStamped()
            ros_point.pose.position.x = np.float64(point_x)
            ros_point.pose.position.y = np.float64(point_y)
            parsed_points.append(ros_point)

        ros_path.poses = parsed_points
        return ros_path

    @property
    def local_plan_debug(self) -> Optional[Path]:
        """
        Getter of controller local plan debug (collected samples)

        :return: _description_
        :rtype: StrEnum
        """
        # NOTE: For now only DWA provides a local plan
        if self.algorithm != ControllersID.DWA or not self.__path_controller:
            return None

        # If result is not processed -> no debug is available yet
        if not self.__path_controller.has_result():
            return

        (paths_x, paths_y) = self.__path_controller.planner.get_debugging_samples()

        if paths_x is None:
            return None

        ros_path = Path()
        ros_points = []

        for idx in range(paths_x.shape[0]):
            # Extract the x and y coordinates for the current path
            path_x_i = paths_x[idx, :]
            path_y_i = paths_y[idx, :]

            # Create an array of PoseStamped messages using vectorized operations
            points_xy = np.column_stack((path_x_i, path_y_i))
            for x, y in points_xy:
                ros_point = PoseStamped()
                ros_point.pose.position.x = np.float64(x)
                ros_point.pose.position.y = np.float64(y)
                ros_points.append(ros_point)

        ros_path.poses = ros_points
        return ros_path

    @property
    def interpolated_path(self) -> Optional[Path]:
        """Getter of interpolated global path

        :return: Path Interpolation
        :rtype: Optional[Path]
        """
        if not self.__path_controller:
            return None
        kompass_cpp_path = self.__path_controller.interpolated_path()
        if not kompass_cpp_path:
            return None
        ros_path = Path()
        parsed_points = []
        for point in kompass_cpp_path.points:
            ros_point = PoseStamped()
            ros_point.pose.position.x = np.float64(point[0])
            ros_point.pose.position.y = np.float64(point[1])
            parsed_points.append(ros_point)

        ros_path.poses = parsed_points
        return ros_path

    @property
    def direct_sensor(self) -> bool:
        """Getter of flag to use direct sensor data in the controller, if False the controller uses the local map

        :return: Use direct sensor data flag
        :rtype: bool
        """
        return self.config.use_direct_sensor

    @direct_sensor.setter
    def direct_sensor(self, value: bool) -> None:
        """Setter of flag to use direct sensor data in the controller, if False the controller uses the local map

        :param value: Use direct sensor data flag
        :type value: bool
        """
        # Note: Only DWA takes local map
        if (
            self.algorithm not in [ControllersID.DWA, ControllersID.VISION_DEPTH]
            and not value
        ):
            get_logger(self.node_name).warning(
                f"Cannot use Local Map with {self.algorithm} - Setting 'direct_sensor' to True"
            )
            self.config.use_direct_sensor = True
            return
        self.config.use_direct_sensor = value

    @property
    def algorithm(self) -> ControllersID:
        """
        Getter of controller algorithm

        :return: _description_
        :rtype: StrEnum
        """
        return self.config.algorithm

    @algorithm.setter
    def algorithm(self, value: Union[str, ControllersID]) -> None:
        """
        Setter of algorithm with int value or enum value from ControllersID

        :param value: algorithm value
        :type value: Union[str, ControllersID]

        :raises ValueError: If given int value is not one of the values in ControllersID
        """
        self.config.algorithm = value
        # Select mode based on the algorithm
        if value in [
            ControllersID.VISION_DEPTH,
            ControllersID.VISION_IMG,
            ControllersID.VISION_DEPTH.value,
            ControllersID.VISION_IMG.value,
        ]:
            self._activate_vision_mode()
        else:
            self._activate_follower_mode()

    @component_action
    def set_algorithm(self, algorithm_value: Union[str, ControllersID], **_) -> bool:
        """
        Component action - Set controller algorithm action

        :param algorithm_value: algorithm value
        :type algorithm_value: Union[str, ControllersID]

        :raises Exception: Exception while updating algorithm value

        :return: Success
        :rtype: bool
        """
        if self.algorithm in [ControllersID(algorithm_value), algorithm_value]:
            return True
        try:
            self.stop()
            self.algorithm = algorithm_value
            self.start()
        except Exception:
            raise
        return True

    def _activate_vision_mode(self):
        """Activate object following mode using vision detections"""
        # Activate vision subscriber
        if not self.in_topic_name(TopicsKeys.VISION_DETECTIONS):
            raise ValueError(
                f"Error activating vision tracking mode. No input topic is provided for '{TopicsKeys.VISION_DETECTIONS}'"
            )

        self.action_type = TrackVisionTarget

        self.config._mode = ControllerMode.VISION_FOLLOWER

        if self.run_type != ComponentRunType.ACTION_SERVER:
            self._old_run_type = self.run_type
            self.run_type = ComponentRunType.ACTION_SERVER

        if not self.is_node_initialized():
            return

        if self.algorithm not in [ControllersID.VISION_IMG, ControllersID.VISION_DEPTH]:
            self.get_logger().warn(
                f"Vision Tracking algorithm is not set, setting to default '{ControllersID.VISION_DEPTH}'"
            )
            self.algorithm = ControllersID.VISION_DEPTH

        self.custom_create_all_subscribers()
        self.custom_create_all_action_servers()

    def _activate_follower_mode(self):
        """Activate path following mode by creating all missing subscriptions"""
        # Set the main action type to path control
        self.action_type = ControlPath

        self.config._mode = ControllerMode.PATH_FOLLOWER
        if hasattr(self, "_old_run_type"):
            self.run_type = self._old_run_type

        if not self.is_node_initialized():
            return

        if self.algorithm in [ControllersID.VISION_IMG, ControllersID.VISION_DEPTH]:
            self.get_logger().warn(
                f"Path control algorithm is not set, setting to default '{ControllersID.DWA}'"
            )
            self.algorithm = ControllersID.DWA

        self.custom_create_all_subscribers()
        self.custom_create_all_action_servers()

    def _update_vision(self) -> None:
        """Update vision detections and depth image from the vision callback"""
        vision_callback = self.get_callback(TopicsKeys.VISION_DETECTIONS)
        self.vision_detections = (
            vision_callback.get_output(clear_last=True) if vision_callback else None
        )
        self.depth_image = vision_callback.depth_image if vision_callback else None
        # Depth image cam info
        depth_img_info_callback = self.depth_image_info = self.get_callback(
            TopicsKeys.DEPTH_CAM_INFO
        )
        self.depth_image_info = (
            depth_img_info_callback.get_output() if depth_img_info_callback else None
        )

    def _update_state(self) -> None:
        """
        Updates node inputs from associated callbacks
        """
        if self.config._mode == ControllerMode.VISION_FOLLOWER:
            # If vision mode is ON and a label is getting tracked
            self._update_vision()
        else:
            plan_callback = self.get_callback(TopicsKeys.GLOBAL_PLAN)
            self.plan: Optional[Path] = (
                plan_callback.get_output() if plan_callback else None
            )

        state_callback = self.get_callback(TopicsKeys.ROBOT_LOCATION)

        if self.config.frames.odom == self.config.frames.world:
            self.robot_state = (
                state_callback.get_output(get_front=True, clear_last=True)
                if state_callback
                else None
            )
        else:
            while not self.odom_tf_listener.transform:
                # Blocking loop until transform is collected
                self.get_logger().warn(
                    f"Waiting to get TF from {self.config.frames.odom} frame to {self.config.frames.world} frame...",
                    once=True,
                )
            self.robot_state = (
                state_callback.get_output(
                    transformation=self.odom_tf_listener.transform,
                    get_front=True,
                    clear_last=True,
                )
                if state_callback
                else None
            )

        if self.direct_sensor:
            sensor_callback = self.get_callback(TopicsKeys.SPATIAL_SENSOR)
            self.sensor_data = (
                sensor_callback.get_output(
                    transformation=self.__sensor_tf_listener.transform
                    if self.__sensor_tf_listener
                    else None
                )
                if sensor_callback
                else None
            )
        else:
            map_callback = self.get_callback(TopicsKeys.LOCAL_MAP)
            if map_callback:
                self.local_map: Optional[np.ndarray] = map_callback.get_output()
                _metadata = map_callback.get_output(get_metadata=True)
                self.local_map_resolution = (
                    _metadata["resolution"] if _metadata else None
                )
            else:
                self.local_map = None
                self.local_map_resolution = None

    def _attach_callbacks(self) -> None:
        """
        Attaches method to set received plan to the controller
        """
        if self.config._mode == ControllerMode.VISION_FOLLOWER:
            return
        # Adds callback to set the path in the controller when a new plan is received
        plan_callback = self.get_callback(TopicsKeys.GLOBAL_PLAN)
        if plan_callback:
            plan_callback.on_callback_execute(self._set_path_to_controller)

        if self.direct_sensor:
            # If direct sensor information is used set maximum range for PointCloud data
            sensor_callback = self.get_callback(TopicsKeys.SPATIAL_SENSOR)
            if isinstance(sensor_callback, PointCloudCallback):
                sensor_callback.max_range = (
                    self.config.prediction_horizon * self.robot.ctrl_vx_limits.max_vel
                )
                self.get_logger().info(
                    f"Setting PointCloud max range to robot max forward horizon '{sensor_callback.max_range}' to limit computations"
                )

    def _set_path_to_controller(self, msg, **_) -> None:
        """
        Set a new plan to the controller/follower
        """
        self.__reached_end = False
        if self.__path_controller:
            self.__path_controller.set_path(global_path=msg)
        if len(msg.poses) > 1:
            self.__goal_point = RobotState(
                x=msg.poses[-1].pose.position.x, y=msg.poses[-1].pose.position.y
            )
        else:
            self.__goal_point = None

    def init_variables(self):
        """
        Overwrites the init variables method called at Node init
        """
        # reached end path / end of control action
        self.__reached_end: bool = False

        self.robot_state: Optional[RobotState] = (
            None  # robot current state - to be updated from odom
        )
        self.plan: Optional[Path] = None  # robot plan (global path)

        # INIT PATH CONTROLLER
        self.__robot = Robot(
            robot_type=self.config.robot.model_type,
            geometry_type=self.config.robot.geometry_type,
            geometry_params=self.config.robot.geometry_params,
            state=self.robot_state or RobotState(),
        )

        # SET robot control limits
        self.__robot_ctr_limits = RobotCtrlLimits(
            vx_limits=self.config.robot.ctrl_vx_limits,
            vy_limits=self.config.robot.ctrl_vy_limits,
            omega_limits=self.config.robot.ctrl_omega_limits,
        )

        self.__path_controller: Optional[ControllerType] = None

        if self.config._mode == ControllerMode.PATH_FOLLOWER:
            # Get default controller configuration and update it from user defined config
            _controller_config = self._configure_algorithm(
                ControlConfigClasses[self.algorithm]()
            )

            self.__path_controller = ControlClasses[self.algorithm](
                robot=self.__robot,
                config=_controller_config,
                ctrl_limits=self.__robot_ctr_limits,
                config_file=self._config_file,
                config_root_name=f"{self.node_name}.{self.config.algorithm}",
                control_time_step=self.config.control_time_step,
            )

        self.__reached_end = False
        self.__lat_dist_error: float = 0.0
        self.__ori_error: float = 0.0
        self._tracked_center: Optional[np.ndarray] = None

        # Command queue to send controller command list to the robot
        self._cmds_queue: Queue = Queue()

        if self.direct_sensor:
            sensor_topic = self._inputs_list[
                self._inputs_keys.index(TopicsKeys.SPATIAL_SENSOR)
            ]
            # Setup transform listener
            self.__sensor_tf_listener: TFListener = (
                self.pc_tf_listener
                if sensor_topic.msg_type._ros_type == PointCloud2
                else self.scan_tf_listener
            )

            self.sensor_data: Optional[Union[LaserScanData, PointCloudData]] = None

        # Vision Follower variables
        self.vision_detections: Optional[Bbox2D] = None
        self.depth_image: Optional[np.ndarray] = None
        self.depth_image_info: Optional[Dict] = None

    def _stop_robot(self):
        """
        Publishes a zero velocity command to stop the robot
        """
        # Clear all commands to stop the robot
        self._cmds_queue.queue.clear()
        # send zero command to stop the robot
        if self.config.ctrl_publish_type == CmdPublishType.TWIST_ARRAY:
            _cmd_vel_array = _cmd_vel_array = init_twist_array_msg(1)
            self.get_publisher(TopicsKeys.INTERMEDIATE_CMD_LIST).publish(_cmd_vel_array)
        else:
            self.get_publisher(TopicsKeys.INTERMEDIATE_CMD).publish(Twist())

    def _publish(
        self,
        commands_vx: List[float],
        commands_vy: List[float],
        commands_omega: List[float],
    ):
        # TWIST_PARALLEL : Set to queue to publish in parallel
        if self.config.ctrl_publish_type == CmdPublishType.TWIST_PARALLEL:
            # Empty the commands queue
            self._cmds_queue.queue.clear()

            # Put new control commands to the queue
            [
                self._cmds_queue.put((float(vx), float(vy), float(omega)))
                for (vx, vy, omega) in zip(
                    commands_vx,
                    commands_vy,
                    commands_omega,
                )
            ]
            return

        # TWIST_ARRAY: Publish all
        if self.config.ctrl_publish_type == CmdPublishType.TWIST_ARRAY:
            # publish a Twist Array
            _cmd_vel_array = init_twist_array_msg(
                number_of_cmds=len(commands_vx),
                linear_x=commands_vx,
                linear_y=commands_vy,
                angular=commands_omega,
            )
            _cmd_vel_array.time_step = self.config.control_time_step

            self.get_publisher(TopicsKeys.INTERMEDIATE_CMD_LIST).publish(_cmd_vel_array)
            return

        # TWIST_SEQUENCE: Publish one-by-one in a blocking loop
        if self.config.ctrl_publish_type == CmdPublishType.TWIST_SEQUENCE:
            for vx, vy, omega in zip(commands_vx, commands_vy, commands_omega):
                _cmd_vel = Twist()
                _cmd_vel.linear.x = float(vx)
                _cmd_vel.linear.y = float(vy)
                _cmd_vel.angular.z = float(omega)
                self.get_publisher(TopicsKeys.INTERMEDIATE_CMD).publish(_cmd_vel)
                time.sleep(self.config.control_time_step)

    def _path_control(self) -> bool:
        """
        Gets robot control command using reference commands

        :return: If robot reached end of reference plan
        :rtype: bool
        """
        if self.__path_controller is None:
            return False

        if not self.__path_controller.path:
            # No global path -> End is reached or task is cancelled
            self.__reached_end = True
            return True

        self._update_state()

        while not self.robot_state:
            self.get_logger().warn("Waiting to get all new incoming data...", once=True)
            self._update_state()
            time.sleep(1 / self.config.loop_rate)

        laser_scan = None
        point_cloud = None
        local_map = None

        if self.direct_sensor:
            if isinstance(self.sensor_data, LaserScanData):
                laser_scan = self.sensor_data
            else:
                point_cloud = self.sensor_data
        else:
            local_map = self.local_map

        self.__reached_end = self.reached_point(self.__goal_point)

        # If end is reached stop the robot
        if self.__reached_end:
            # Stop robot
            self._stop_robot()
            # Clear path
            self.get_callback(TopicsKeys.GLOBAL_PLAN).clear_last_msg()
            # Unset reached_end for new incoming paths
            self.__reached_end = False
            return True

        cmd_found: bool = self.__path_controller.loop_step(
            current_state=self.robot_state,  # type: ignore
            laser_scan=laser_scan,
            point_cloud=point_cloud,
            local_map=local_map,
            local_map_resolution=self.local_map_resolution
            if hasattr(self, "local_map_resolution")
            else None,
            debug=self.config.debug,
        )

        # LOG CONTROLLER INFO
        self.get_logger().info(f"{self.__path_controller.logging_info()}")

        # PUBLISH CONTROL TO ROBOT CMD TOPIC
        if not cmd_found:
            self.health_status.set_fail_algorithm(
                algorithm_names=[str(ControlClasses[self.algorithm])]
            )
            self.__reached_end = False
            return False

        self.health_status.set_healthy()

        # Update controller path tracking info (errors/end_reached)
        self.__lat_dist_error = self.__path_controller.distance_error
        self.__ori_error = self.__path_controller.orientation_error

        self._publish(
            self.__path_controller.linear_x_control,
            self.__path_controller.linear_y_control,
            self.__path_controller.angular_control,
        )

        return True

    def __vision_mode_inputs(self) -> List[str]:
        """Helper method to get the names of the topics required for the vision follower mode

        :return: _description_
        :rtype: List[str]
        """
        return [
            self.in_topic_name(TopicsKeys.VISION_DETECTIONS),
            self.in_topic_name(TopicsKeys.DEPTH_IMG),
            self.in_topic_name(TopicsKeys.DEPTH_CAM_INFO),
        ]

    def _end_vision_tracking_srv_callback(
        self, _: StopVisionTracking.Request, response: StopVisionTracking.Response
    ) -> StopVisionTracking.Response:
        """Service callback to end Vision target tracking action

        :param request: Request to end the vision tracking
        :type request: StopVisionTracking.Request
        :param response: Service response
        :type response: StopVisionTracking.Response

        :return: Service response
        :rtype: StopVisionTracking.Response
        """
        # Vision tracking mode is already not active
        if (
            self.config._mode == ControllerMode.PATH_FOLLOWER
            or self._tracked_center is None
        ):
            self.get_logger().warn("No ongoing vision tracking")
            response.success = True
            return response

        self.get_logger().warn("Ending Vision Tracking Action for target")

        # Set reached end to true so the action server can end following
        self.__reached_end = True

        # Wait for the action server to reset
        _counter: int = 0
        while _counter < 10:
            time.sleep(1 / self.config.loop_rate)
            if not self.__reached_end:
                response.success = True
                self._tracked_center = None
                return response

        response.success = False
        return response

    def __wait_for_trackings(
        self, input_wait_time: Optional[float] = None
    ) -> bool:
        """Wait for incoming tracking data until timeout

        :param input_wait_time: Max time to wait for getting all inputs from callbacks, defaults to None
        :type input_wait_time: Optional[float], optional
        :return: If vision detections and robot state are available
        :rtype: bool
        """
        max_wait_time = input_wait_time or self.config.topic_subscription_timeout
        wait_time = 0.0
        self.vision_detections = None
        self.depth_image = None
        condition_input_timeout = True
        while condition_input_timeout:
            # Update conditions
            condition_input_timeout = (
                self.vision_detections is None
            ) and wait_time <= max_wait_time
            self.get_logger().info(
                f"Waiting for vision target information, timeout in {round(max_wait_time - wait_time, 2)}s...",
                once=True,
            )
            self._update_state()
            wait_time += 1 / self.config.loop_rate
            time.sleep(1 / self.config.loop_rate)
        return wait_time < max_wait_time

    def __setup_vision_controller(self) -> Any:
        """Setup and configure a VisionDWA controller instance

        :return: Configured controller
        :rtype: VisionDWA
        """
        timeout = 0.0
        # Get the depth image transform if the input is provided
        if self.in_topic_name(TopicsKeys.DEPTH_CAM_INFO):
            while (
                    not (self.depth_tf_listener.got_transform and self.depth_image_info)
                    and timeout < self.config.topic_subscription_timeout
                ):
                self._update_vision()
                self.get_logger().info(
                    f"Waiting to get Depth camera to body TF to initialize Vision Follower..."
                )
                time.sleep(1 / self.config.loop_rate)
                timeout += 1 / self.config.loop_rate

        if timeout >= self.config.topic_subscription_timeout:
            return None

        self.get_logger().info(
                "Got Depth camera to body TF -> Setting up Vision Follower controller"
            )

        config = ControlConfigClasses[self.algorithm](
            control_time_step=self.config.control_time_step,
            camera_position_to_robot=self.depth_tf_listener.translation,
            camera_rotation_to_robot=self.depth_tf_listener.rotation,
        )

        # Set the buffer size to the detections callback
        detections_callback = self.get_callback(TopicsKeys.VISION_DETECTIONS)
        if detections_callback:
            detections_callback.set_buffer_size(config.buffer_size)

        _controller_config = self._configure_algorithm(config)

        controller = ControlClasses[self.algorithm](
            robot=self.__robot,
            ctrl_limits=self.__robot_ctr_limits,
            config=_controller_config,
            camera_focal_length=self.depth_image_info["focal_length"]
            if self.depth_image_info
            else None,
            camera_principal_point=self.depth_image_info["principal_point"]
            if self.depth_image_info
            else None,
            config_file=self._config_file,
            config_root_name=f"{self.node_name}.{self.algorithm}",
        )

        self.get_logger().info(
            f"Vision Controller '{self.algorithm}' is initialized and ready to use"
        )
        return controller

    def __setup_initial_tracking_target(
        self, controller: Any, label: str, pose_x: int, pose_y: int
    ) -> bool:
        """Set the initial target to the vision follower controller to start tracking

        :param controller: Vision Follower controller object
        :type controller: Any
        :param label: Target label
        :type label: str
        :param pose_x: Target center pixel x coordinates in the image plane
        :type pose_x: int
        :param pose_y: Target center pixel y coordinates in the image plane
        :type pose_y: int
        :return: If target is set successfully to the controller
        :rtype: bool
        """
        if label != "":
            target_2d = None
            vision_callback = self.get_callback(TopicsKeys.VISION_DETECTIONS)
            while not target_2d:
                target_2d = (
                    vision_callback.get_output(label=label) if vision_callback else None
                )
                self.get_logger().info(
                    f"Waiting to get target {label} from vision detections...",
                    once=True,
                )
            self.get_logger().info(f"Got initial target {label}, setting to controller...")
            self._update_state()
            found_target = controller.set_initial_tracking_2d_target(
                target_box=target_2d[0],
                current_state=self.robot_state,
                aligned_depth_image=self.depth_image,
            )
        else:
            self._update_state()
            # If no label is provided, use the provided pixel coordinates
            found_target = controller.set_initial_tracking_image(
                self.robot_state,
                pose_x,
                pose_y,
                self.vision_detections,
                self.depth_image,
            )
        return found_target

    def _vision_tracking_callback(self, goal_handle) -> TrackVisionTarget.Result:
        """Vision target tracking action callback

        :param goal_handle: Vision target tracking action goal message
        :type goal_handle: TrackVisionTarget.Goal
        :return: Vision target tracking action result
        :rtype: TrackVisionTarget.Result
        """
        self.__reached_end = False

        # SETUP ACTION REQUEST/FEEDBACK/RESULT
        request_msg = goal_handle.request

        feedback_msg = TrackVisionTarget.Feedback()

        result = TrackVisionTarget.Result()

        if not hasattr(self, "__vision_controller") or not self.__vision_controller:
            self.__vision_controller = self.__setup_vision_controller()

        if not self.__vision_controller:
            self.get_logger().error(
                f"Could not intialize controller -> ABORTING ACTION"
            )
            with self._main_goal_lock:
                goal_handle.abort()
            return result

        found_target = self.__setup_initial_tracking_target(
            self.__vision_controller, request_msg.label, request_msg.pose_x, request_msg.pose_y
        )

        if not found_target:
            self.get_logger().error("No Target found on image -> ABORTING ACTION")
            with self._main_goal_lock:
                goal_handle.abort()
            return result
        else:
            self._tracked_center = np.array([request_msg.pose_x, request_msg.pose_y])

        # time the tracking period
        start_time = time.time()
        end_time = start_time
        found_ctrl = False

        # While the vision tracking mode is not unset by a service call or an event action
        while (
            self.config._mode == ControllerMode.VISION_FOLLOWER
            and not self.__reached_end
        ):
            if not goal_handle.is_active or goal_handle.is_cancel_requested:
                self.get_logger().info("Vision Following Action Canceled!")
                self.__reached_end = True
                self._tracked_center = None
                return result

            # Wait to get tracking
            got_data = self.__wait_for_trackings(
                input_wait_time=self.config.topic_subscription_timeout
            )

            if got_data:
                laser_scan = None
                point_cloud = None
                local_map = None

                if self.direct_sensor:
                    if isinstance(self.sensor_data, LaserScanData):
                        laser_scan = self.sensor_data
                    else:
                        point_cloud = self.sensor_data
                else:
                    local_map = self.local_map

                found_ctrl = self.__vision_controller.loop_step(
                    detections_2d=self.vision_detections or [],
                    current_state=self.robot_state,
                    depth_image=self.depth_image,
                    laser_scan=laser_scan,
                    point_cloud=point_cloud,
                    local_map=local_map,
                    local_map_resolution=self.local_map_resolution
                    if hasattr(self, "local_map_resolution")
                    else None,
                )

            if not found_ctrl or not got_data:
                self.get_logger().info(
                    "Unable to find tracked target -> Aborting action"
                )
                with self._main_goal_lock:
                    goal_handle.abort()
                    result.success = False
                    result.tracked_duration = end_time - start_time
                    self.__reached_end = True
                    self._tracked_center = None
                    return result

            # Publish feedback
            feedback_msg.distance_error = float(self.__vision_controller.dist_error)
            feedback_msg.orientation_error= float(self.__vision_controller.orientation_error)
            goal_handle.publish_feedback(feedback_msg)

            # Publish control
            self.get_logger().debug(
                f"Following tracked target with control: {self.__vision_controller.linear_x_control}, {self.__vision_controller.angular_control}"
            )
            self._publish(
                self.__vision_controller.linear_x_control,
                self.__vision_controller.linear_y_control,
                self.__vision_controller.angular_control,
            )

<<<<<<< HEAD
=======
            goal_handle.publish_feedback(feedback_msg)

>>>>>>> 8fb9259c
            time.sleep(1 / self.config.loop_rate)

        end_time = time.time()

        if self.vision_detections:
            # WHEN PATH TRACKER SERVICE RETURNS RESULT
            self.get_logger().warning("Ending tracking action")
            # Update the result msg
            result.success = True
            result.tracked_duration = end_time - start_time
            with self._main_goal_lock:
                goal_handle.succeed()

        else:
            self.get_logger().warning(
                "Vision target is lost -> Aborting tracking action"
            )
            result.success = False
            result.tracked_duration = end_time - start_time
            with self._main_goal_lock:
                goal_handle.abort()

        # Unset the tracked label
        self.__reached_end = True
        self._tracked_center = None
        self.vision_detections = None

        self._stop_robot()

        return result

    def _path_tracking_callback(self, goal_handle) -> ControlPath.Result:
        """
        Executes the control action
        Controller keeps computing robot commands until the end of path is reached

        :param goal_handle: Action request
        :type goal_handle: ControlPath

        :return: Action result
        :rtype: ControlPath.Result
        """
        self.get_logger().info("Started control action...")

        # SETUP ACTION REQUEST/FEEDBACK/RESULT
        request_msg = goal_handle.request

        feedback_msg = ControlPath.Feedback()
        feedback_msg.control_feedback = kompass_msgs.ControllerInfo()

        result = ControlPath.Result()
        result.destination_error = kompass_msgs.PathTrackingError()

        # Check for specified controller algorithm
        if request_msg.algorithm_name:
            try:
                self.algorithm = request_msg.algorithm_name
            except Exception:
                self.get_logger().error(
                    "Invalid Algorithm in control action request -> Aborting"
                )
                goal_handle.abort()
                return result

            # Get default controller configuration and update it from user defined config
            _controller_config = self._configure_algorithm(
                ControlConfigClasses[self.algorithm]()
            )

            self.__path_controller = ControlClasses[self.algorithm](
                robot=self.__robot,
                config=_controller_config,
                ctrl_limits=self.__robot_ctr_limits,
                config_file=self._config_file,
                config_root_name=f"{self.node_name}.{self.config.algorithm}",
            )
            self.get_logger().info(f"Initialized '{self.algorithm}' controller")
        else:
            self.get_logger().warn(
                f"No Algorithm is provided in control action request -> Using node configured algorithm '{self.algorithm}'"
            )

        # Check if inputs are available until timeout
        if not self.callbacks_inputs_check(
            inputs_to_exclude=self.__vision_mode_inputs()
        ):
            self.get_logger().error(
                "Requested action inputs are not available -> Aborting"
            )
            goal_handle.abort()
            return result

        # Set current mode to path following
        # Note: This will automatically end the vision target tracking action if it is ongoing
        self.config._mode = ControllerMode.PATH_FOLLOWER

        self.__path_controller.set_path(self.plan)  # type: ignore

        self.__reached_end: bool = False

        while not self.__reached_end:
            cmd_found: bool = self._path_control()

            if not cmd_found:
                break

            # Send controller feedback
            # TODO: Add an option to update the computation time using timeit and send it in feedback, for controller performance tracking
            feedback_msg.control_list = init_twist_array_msg(
                number_of_cmds=len(self.__path_controller.linear_x_control),
                linear_x=self.__path_controller.linear_x_control,
                linear_y=self.__path_controller.linear_x_control,
                angular=self.__path_controller.linear_x_control,
            )

            feedback_msg.global_path_deviation.orientation_error = self.__lat_dist_error
            feedback_msg.global_path_deviation.lateral_distance_error = self.__ori_error
            feedback_msg.prediction_horizon = self.config.prediction_horizon

            self.get_logger().info(
                "Controlling Path: {0}".format(feedback_msg.control_feedback)
            )

            goal_handle.publish_feedback(feedback_msg)

            time.sleep(1 / self.config.loop_rate)

        if self.__reached_end:
            # WHEN PATH TRACKER SERVICE RETURNS RESULT
            self.get_logger().info("Reached end of path!")
            # Update the result msg
            result.destination_error.orientation_error = self.__lat_dist_error
            result.destination_error.lateral_distance_error = self.__ori_error
            goal_handle.succeed()

        else:
            self.get_logger().warning("Failed to reach end of path!... Aborting")
            goal_handle.abort()

        self._stop_robot()

        return result

    def main_action_callback(
        self, goal_handle
    ) -> Union[ControlPath.Result, TrackVisionTarget.Result]:
        """
        Executes the selected control action

        :param goal_handle: Action request
        :type goal_handle: ControlPath | TrackVisionTarget

        :return: Action result
        :rtype: Union[ControlPath.Result, TrackVisionTarget.Result]
        """
        if self.config._mode == ControllerMode.VISION_FOLLOWER:
            return self._vision_tracking_callback(goal_handle)
        else:
            return self._path_tracking_callback(goal_handle)

    def reached_point(self, goal_point: Optional[RobotState]) -> bool:
        """
        Checks if the current robot state is close to a given goal point

        :param goal_point: Goal point
        :type goal_point: RobotState | None
        :param tolerance: Tolerance to goal
        :type tolerance: PathTrackingError

        :return: If the distance to the goal is less than the given tolerance
        :rtype: bool
        """
        if not self.robot_state or not self.__path_controller:
            return False
        if not goal_point:
            return True
        dist: float = self.robot_state.distance(goal_point)
        return dist <= self.__path_controller._config.goal_dist_tolerance

    def _execution_once(self):
        """Intialize controller post activation
        """
        if self.config._mode == ControllerMode.VISION_FOLLOWER:
            # Setup the controller to avoid overhead when using the action server
            self.__vision_controller = self.__setup_vision_controller()

    def _execution_step(self):
        """
        Controller main execution step
        At each time step the controller:
        1- Updates all inputs
        2- Computes the commands using the specified algorithm
        3- Publish commands
        Robot is stopped when the end of the path is reached
        """
        self.get_logger().debug("In execution step")
        # PATH FOLLOWER MODE
        if self.config._mode == ControllerMode.VISION_FOLLOWER:
            # If vision mode is activated -> do nothing
            return

        # Check if all inputs are available
        if not self.__reached_end:
            self._path_control()<|MERGE_RESOLUTION|>--- conflicted
+++ resolved
@@ -1344,11 +1344,6 @@
                 self.__vision_controller.angular_control,
             )
 
-<<<<<<< HEAD
-=======
-            goal_handle.publish_feedback(feedback_msg)
-
->>>>>>> 8fb9259c
             time.sleep(1 / self.config.loop_rate)
 
         end_time = time.time()
